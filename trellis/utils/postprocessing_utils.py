--- conflicted
+++ resolved
@@ -414,11 +414,8 @@
     texture_size: int = 1024,
     debug: bool = False,
     verbose: bool = True,
-<<<<<<< HEAD
     cancel_event = None,
-=======
     gs_renderer='gsplat',
->>>>>>> cbd3d0ca
 ) -> trimesh.Trimesh:
     """
     Convert a generated asset to a glb file.
