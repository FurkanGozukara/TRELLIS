import os
import sys
import platform
import torch

# -------------LOW VRAM TESTING -------------


# # only used for debugging, to emulate low-vram graphics cards:
#
# import torch
# torch.cuda.set_per_process_memory_fraction(0.43)  # Limit to 43% of my available VRAM, for testing.
# # And/or set maximum split size (in MB)
# import os
# os.environ['PYTORCH_CUDA_ALLOC_CONF'] = 'max_split_size_mb:128,garbage_collection_threshold:0.8'


# -------------- INFO LOGGING ----------------

print(
    f""
    f"[System Info] Python: {platform.python_version():<8} | "
    f"PyTorch: {torch.__version__:<8} | "
    f"CUDA: {'not available' if not torch.cuda.is_available() else torch.version.cuda}"
)

import logging

class TritonFilter(logging.Filter):# Custom filter to ignore Triton messages
    def filter(self, record):
        message = record.getMessage().lower()
        triton_phrases = [
            "triton is not available",
            "matching triton is not available",
            "no module named 'triton'"
        ]
        return not any(phrase in message for phrase in triton_phrases)
    
logger = logging.getLogger("trellis")
logger.setLevel(logging.INFO)
logger.propagate = False  # Prevent messages from propagating to root
handler = logging.StreamHandler()
handler.setFormatter(logging.Formatter('%(asctime)s - %(levelname)s - %(message)s',  datefmt='%H:%M:%S'))
#and to our own "trellis" logger:
handler.addFilter(TritonFilter())
logger.addHandler(handler)
# other scripts can now use this logger by doing 'logger = logging.getLogger("trellis")'

# Configure root logger:
logging.basicConfig(
    level=logging.INFO,
    format='%(asctime)s - %(levelname)s - %(message)s',
    datefmt='%H:%M:%S', # Only show time
    handlers=[logging.StreamHandler()]
)
# Apply TritonFilter to all root handlers
root_logger = logging.getLogger()
for handler in root_logger.handlers:
    handler.addFilter(TritonFilter())




# -------------- PIPELINE SETUP ----------------

var_cwd = os.getcwd()
sys.path.append(var_cwd)

print('')
logger.info("Trellis API Server is starting up:")
print('')

# Configure environment, BEFORE including trellis pipeline
os.environ['ATTN_BACKEND'] = 'xformers'    # or 'flash-attn'
os.environ['SPCONV_ALGO'] = 'native'       # or 'auto'
#os.environ['CUDA_LAUNCH_BLOCKING'] = '1' # can use to avoid issues with async memory races

<<<<<<< HEAD
# importing from state_manage will initialize the trellis pipeline:
from api_spz.core.state_manage import state 
=======
# IMPORTING FROM state_manage WILL INITIALIZE THE TRELLIS PIPELINE,
# inside state_manage file. So, ikmporting it only after the above setup:
from api_spz.core.state_manage import state 


# -------------- API SERVER SETUP AND LAUNCH ----------------

import uvicorn
from contextlib import asynccontextmanager
from fastapi import FastAPI
from fastapi.middleware.cors import CORSMiddleware

>>>>>>> 7e2929e1
from api_spz.routes import generation


@asynccontextmanager
async def lifespan(app: FastAPI):
    print('')
    logger.info("Trellis API Server is active and listening.")
    print('')
    yield
    state.cleanup()#shutdown

app = FastAPI(title="Trellis API", lifespan=lifespan)



app.add_middleware(
    CORSMiddleware,
    allow_origins=["*"],
    allow_credentials=True,
    allow_methods=["*"],
    allow_headers=["*"],
)


# Add the generation router
app.include_router(generation.router)

if __name__ == "__main__":
    uvicorn.run( app,  host="127.0.0.1",
                 port=7960,  
                 log_level="warning" )<|MERGE_RESOLUTION|>--- conflicted
+++ resolved
@@ -75,10 +75,6 @@
 os.environ['SPCONV_ALGO'] = 'native'       # or 'auto'
 #os.environ['CUDA_LAUNCH_BLOCKING'] = '1' # can use to avoid issues with async memory races
 
-<<<<<<< HEAD
-# importing from state_manage will initialize the trellis pipeline:
-from api_spz.core.state_manage import state 
-=======
 # IMPORTING FROM state_manage WILL INITIALIZE THE TRELLIS PIPELINE,
 # inside state_manage file. So, ikmporting it only after the above setup:
 from api_spz.core.state_manage import state 
@@ -91,7 +87,6 @@
 from fastapi import FastAPI
 from fastapi.middleware.cors import CORSMiddleware
 
->>>>>>> 7e2929e1
 from api_spz.routes import generation
 
 
